# reflect
reflect demonstrates how with one PeerConnection you can send video to Pion and have the packets sent back. This example could be easily extended to do server side processing.

## Instructions
### Download reflect
```
<<<<<<< HEAD
export GO111MODULE=on
go get github.com/pion/webrtc/v2/examples/reflect
=======
go get github.com/pion/webrtc/v3/examples/reflect
>>>>>>> 03573faf
```

### Open reflect example page
[jsfiddle.net](https://jsfiddle.net/j3yhron4/) you should see two text-areas and a 'Start Session' button.

### Run reflect, with your browsers SessionDescription as stdin
In the jsfiddle the top textarea is your browser, copy that and:
#### Linux/macOS
Run `echo $BROWSER_SDP | reflect`
#### Windows
1. Paste the SessionDescription into a file.
1. Run `reflect < my_file`

### Input reflect's SessionDescription into your browser
Copy the text that `reflect` just emitted and copy into second text area

### Hit 'Start Session' in jsfiddle, enjoy your video!
Your browser should send video to Pion, and then it will be relayed right back to you.

Congrats, you have used Pion WebRTC! Now start building something cool<|MERGE_RESOLUTION|>--- conflicted
+++ resolved
@@ -4,12 +4,8 @@
 ## Instructions
 ### Download reflect
 ```
-<<<<<<< HEAD
 export GO111MODULE=on
-go get github.com/pion/webrtc/v2/examples/reflect
-=======
 go get github.com/pion/webrtc/v3/examples/reflect
->>>>>>> 03573faf
 ```
 
 ### Open reflect example page
