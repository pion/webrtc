//go:build !js
// +build !js

package webrtc

import (
	"bufio"
	"bytes"
	"context"
	"errors"
	"fmt"
	"io"
	"strings"
	"sync"
	"testing"
	"time"

	"github.com/pion/logging"
	"github.com/pion/randutil"
	"github.com/pion/rtcp"
	"github.com/pion/rtp"
	"github.com/pion/sdp/v3"
	"github.com/pion/transport/test"
	"github.com/pion/webrtc/v3/pkg/media"
	"github.com/stretchr/testify/assert"
	"github.com/stretchr/testify/require"
)

var (
	errIncomingTrackIDInvalid    = errors.New("incoming Track ID is invalid")
	errIncomingTrackLabelInvalid = errors.New("incoming Track Label is invalid")
	errNoTransceiverwithMid      = errors.New("no transceiver with mid")
)

func registerSimulcastHeaderExtensions(m *MediaEngine, codecType RTPCodecType) {
	for _, extension := range []string{
		sdp.SDESMidURI,
		sdp.SDESRTPStreamIDURI,
		sdesRepairRTPStreamIDURI,
	} {
		if err := m.RegisterHeaderExtension(RTPHeaderExtensionCapability{URI: extension}, codecType); err != nil {
			panic(err)
		}
	}
}

/*
Integration test for bi-directional peers

This asserts we can send RTP and RTCP both ways, and blocks until
each side gets something (and asserts payload contents)
*/
// nolint: gocyclo
func TestPeerConnection_Media_Sample(t *testing.T) {
	const (
		expectedTrackID  = "video"
		expectedStreamID = "pion"
	)

	lim := test.TimeOut(time.Second * 30)
	defer lim.Stop()

	report := test.CheckRoutines(t)
	defer report()

	pcOffer, pcAnswer, err := newPair()
	if err != nil {
		t.Fatal(err)
	}

	awaitRTPRecv := make(chan bool)
	awaitRTPRecvClosed := make(chan bool)
	awaitRTPSend := make(chan bool)

	awaitRTCPSenderRecv := make(chan bool)
	awaitRTCPSenderSend := make(chan error)

	awaitRTCPReceiverRecv := make(chan error)
	awaitRTCPReceiverSend := make(chan error)

	trackMetadataValid := make(chan error)

	pcAnswer.OnTrack(func(track *TrackRemote, receiver *RTPReceiver) {
		if track.ID() != expectedTrackID {
			trackMetadataValid <- fmt.Errorf("%w: expected(%s) actual(%s)", errIncomingTrackIDInvalid, expectedTrackID, track.ID())
			return
		}

		if track.StreamID() != expectedStreamID {
			trackMetadataValid <- fmt.Errorf("%w: expected(%s) actual(%s)", errIncomingTrackLabelInvalid, expectedStreamID, track.StreamID())
			return
		}
		close(trackMetadataValid)

		go func() {
			for {
				time.Sleep(time.Millisecond * 100)
				if routineErr := pcAnswer.WriteRTCP([]rtcp.Packet{&rtcp.RapidResynchronizationRequest{SenderSSRC: uint32(track.SSRC()), MediaSSRC: uint32(track.SSRC())}}); routineErr != nil {
					awaitRTCPReceiverSend <- routineErr
					return
				}

				select {
				case <-awaitRTCPSenderRecv:
					close(awaitRTCPReceiverSend)
					return
				default:
				}
			}
		}()

		go func() {
			_, _, routineErr := receiver.Read(make([]byte, 1400))
			if routineErr != nil {
				awaitRTCPReceiverRecv <- routineErr
			} else {
				close(awaitRTCPReceiverRecv)
			}
		}()

		haveClosedAwaitRTPRecv := false
		for {
			p, _, routineErr := track.ReadRTP()
			if routineErr != nil {
				close(awaitRTPRecvClosed)
				return
			} else if bytes.Equal(p.Payload, []byte{0x10, 0x00}) && !haveClosedAwaitRTPRecv {
				haveClosedAwaitRTPRecv = true
				close(awaitRTPRecv)
			}
		}
	})

	vp8Track, err := NewTrackLocalStaticSample(RTPCodecCapability{MimeType: MimeTypeVP8}, expectedTrackID, expectedStreamID)
	if err != nil {
		t.Fatal(err)
	}
	sender, err := pcOffer.AddTrack(vp8Track)
	if err != nil {
		t.Fatal(err)
	}

	go func() {
		for {
			time.Sleep(time.Millisecond * 100)
			if pcOffer.ICEConnectionState() != ICEConnectionStateConnected {
				continue
			}
			if routineErr := vp8Track.WriteSample(media.Sample{Data: []byte{0x00}, Duration: time.Second}); routineErr != nil {
				fmt.Println(routineErr)
			}

			select {
			case <-awaitRTPRecv:
				close(awaitRTPSend)
				return
			default:
			}
		}
	}()

	go func() {
		for {
			time.Sleep(time.Millisecond * 100)
			if routineErr := pcOffer.WriteRTCP([]rtcp.Packet{&rtcp.PictureLossIndication{SenderSSRC: uint32(sender.trackEncodings[0].ssrc), MediaSSRC: uint32(sender.trackEncodings[0].ssrc)}}); routineErr != nil {
				awaitRTCPSenderSend <- routineErr
			}

			select {
			case <-awaitRTCPReceiverRecv:
				close(awaitRTCPSenderSend)
				return
			default:
			}
		}
	}()

	go func() {
		if _, _, routineErr := sender.Read(make([]byte, 1400)); routineErr == nil {
			close(awaitRTCPSenderRecv)
		}
	}()

	assert.NoError(t, signalPair(pcOffer, pcAnswer))

	err, ok := <-trackMetadataValid
	if ok {
		t.Fatal(err)
	}

	<-awaitRTPRecv
	<-awaitRTPSend

	<-awaitRTCPSenderRecv
	if err, ok = <-awaitRTCPSenderSend; ok {
		t.Fatal(err)
	}

	<-awaitRTCPReceiverRecv
	if err, ok = <-awaitRTCPReceiverSend; ok {
		t.Fatal(err)
	}

	closePairNow(t, pcOffer, pcAnswer)
	<-awaitRTPRecvClosed
}

/*
PeerConnection should be able to be torn down at anytime
This test adds an input track and asserts

* OnTrack doesn't fire since no video packets will arrive
* No goroutine leaks
* No deadlocks on shutdown
*/
func TestPeerConnection_Media_Shutdown(t *testing.T) {
	iceCompleteAnswer := make(chan struct{})
	iceCompleteOffer := make(chan struct{})

	lim := test.TimeOut(time.Second * 30)
	defer lim.Stop()

	report := test.CheckRoutines(t)
	defer report()

	pcOffer, pcAnswer, err := newPair()
	if err != nil {
		t.Fatal(err)
	}

	_, err = pcOffer.AddTransceiverFromKind(RTPCodecTypeVideo, RTPTransceiverInit{Direction: RTPTransceiverDirectionRecvonly})
	if err != nil {
		t.Fatal(err)
	}

	_, err = pcAnswer.AddTransceiverFromKind(RTPCodecTypeAudio, RTPTransceiverInit{Direction: RTPTransceiverDirectionRecvonly})
	if err != nil {
		t.Fatal(err)
	}

	opusTrack, err := NewTrackLocalStaticSample(RTPCodecCapability{MimeType: MimeTypeOpus}, "audio", "pion1")
	if err != nil {
		t.Fatal(err)
	}

	vp8Track, err := NewTrackLocalStaticSample(RTPCodecCapability{MimeType: MimeTypeVP8}, "video", "pion2")
	if err != nil {
		t.Fatal(err)
	}

	if _, err = pcOffer.AddTrack(opusTrack); err != nil {
		t.Fatal(err)
	} else if _, err = pcAnswer.AddTrack(vp8Track); err != nil {
		t.Fatal(err)
	}

	var onTrackFiredLock sync.Mutex
	onTrackFired := false

	pcAnswer.OnTrack(func(track *TrackRemote, receiver *RTPReceiver) {
		onTrackFiredLock.Lock()
		defer onTrackFiredLock.Unlock()
		onTrackFired = true
	})

	pcAnswer.OnICEConnectionStateChange(func(iceState ICEConnectionState) {
		if iceState == ICEConnectionStateConnected {
			close(iceCompleteAnswer)
		}
	})
	pcOffer.OnICEConnectionStateChange(func(iceState ICEConnectionState) {
		if iceState == ICEConnectionStateConnected {
			close(iceCompleteOffer)
		}
	})

	err = signalPair(pcOffer, pcAnswer)
	if err != nil {
		t.Fatal(err)
	}
	<-iceCompleteAnswer
	<-iceCompleteOffer

	// Each PeerConnection should have one sender, one receiver and one transceiver
	for _, pc := range []*PeerConnection{pcOffer, pcAnswer} {
		senders := pc.GetSenders()
		if len(senders) != 1 {
			t.Errorf("Each PeerConnection should have one RTPSender, we have %d", len(senders))
		}

		receivers := pc.GetReceivers()
		if len(receivers) != 2 {
			t.Errorf("Each PeerConnection should have two RTPReceivers, we have %d", len(receivers))
		}

		transceivers := pc.GetTransceivers()
		if len(transceivers) != 2 {
			t.Errorf("Each PeerConnection should have two RTPTransceivers, we have %d", len(transceivers))
		}
	}

	closePairNow(t, pcOffer, pcAnswer)

	onTrackFiredLock.Lock()
	if onTrackFired {
		t.Fatalf("PeerConnection OnTrack fired even though we got no packets")
	}
	onTrackFiredLock.Unlock()
}

/*
Integration test for behavior around media and disconnected peers

* Sending RTP and RTCP to a disconnected Peer shouldn't return an error
*/
func TestPeerConnection_Media_Disconnected(t *testing.T) {
	lim := test.TimeOut(time.Second * 30)
	defer lim.Stop()

	report := test.CheckRoutines(t)
	defer report()

	s := SettingEngine{}
	s.SetICETimeouts(time.Second/2, time.Second/2, time.Second/8)

	m := &MediaEngine{}
	assert.NoError(t, m.RegisterDefaultCodecs())

	pcOffer, pcAnswer, err := NewAPI(WithSettingEngine(s), WithMediaEngine(m)).newPair(Configuration{})
	if err != nil {
		t.Fatal(err)
	}

	vp8Track, err := NewTrackLocalStaticSample(RTPCodecCapability{MimeType: MimeTypeVP8}, "video", "pion2")
	if err != nil {
		t.Fatal(err)
	}

	vp8Sender, err := pcOffer.AddTrack(vp8Track)
	if err != nil {
		t.Fatal(err)
	}

	haveDisconnected := make(chan error)
	pcOffer.OnICEConnectionStateChange(func(iceState ICEConnectionState) {
		if iceState == ICEConnectionStateDisconnected {
			close(haveDisconnected)
		} else if iceState == ICEConnectionStateConnected {
			// Assert that DTLS is done by pull remote certificate, don't tear down the PC early
			for {
				if len(vp8Sender.Transport().GetRemoteCertificate()) != 0 {
					if pcAnswer.sctpTransport.association() != nil {
						break
					}
				}

				time.Sleep(time.Second)
			}

			if pcCloseErr := pcAnswer.Close(); pcCloseErr != nil {
				haveDisconnected <- pcCloseErr
			}
		}
	})

	err = signalPair(pcOffer, pcAnswer)
	if err != nil {
		t.Fatal(err)
	}

	err, ok := <-haveDisconnected
	if ok {
		t.Fatal(err)
	}
	for i := 0; i <= 5; i++ {
		if rtpErr := vp8Track.WriteSample(media.Sample{Data: []byte{0x00}, Duration: time.Second}); rtpErr != nil {
			t.Fatal(rtpErr)
		} else if rtcpErr := pcOffer.WriteRTCP([]rtcp.Packet{&rtcp.PictureLossIndication{MediaSSRC: 0}}); rtcpErr != nil {
			t.Fatal(rtcpErr)
		}
	}

	assert.NoError(t, pcOffer.Close())
}

type undeclaredSsrcLogger struct{ unhandledSimulcastError chan struct{} }

func (u *undeclaredSsrcLogger) Trace(msg string)                          {}
func (u *undeclaredSsrcLogger) Tracef(format string, args ...interface{}) {}
func (u *undeclaredSsrcLogger) Debug(msg string)                          {}
func (u *undeclaredSsrcLogger) Debugf(format string, args ...interface{}) {}
func (u *undeclaredSsrcLogger) Info(msg string)                           {}
func (u *undeclaredSsrcLogger) Infof(format string, args ...interface{})  {}
func (u *undeclaredSsrcLogger) Warn(msg string)                           {}
func (u *undeclaredSsrcLogger) Warnf(format string, args ...interface{})  {}
func (u *undeclaredSsrcLogger) Error(msg string)                          {}
func (u *undeclaredSsrcLogger) Errorf(format string, args ...interface{}) {
	if format == incomingUnhandledRTPSsrc {
		close(u.unhandledSimulcastError)
	}
}

type undeclaredSsrcLoggerFactory struct{ unhandledSimulcastError chan struct{} }

func (u *undeclaredSsrcLoggerFactory) NewLogger(subsystem string) logging.LeveledLogger {
	return &undeclaredSsrcLogger{u.unhandledSimulcastError}
}

// Filter SSRC lines
func filterSsrc(offer string) (filteredSDP string) {
	scanner := bufio.NewScanner(strings.NewReader(offer))
	for scanner.Scan() {
		l := scanner.Text()
		if strings.HasPrefix(l, "a=ssrc") {
			continue
		}

		filteredSDP += l + "\n"
	}
	return
}

// If a SessionDescription has a single media section and no SSRC
// assume that it is meant to handle all RTP packets
func TestUndeclaredSSRC(t *testing.T) {
	lim := test.TimeOut(time.Second * 30)
	defer lim.Stop()

	report := test.CheckRoutines(t)
	defer report()

	t.Run("No SSRC", func(t *testing.T) {
		pcOffer, pcAnswer, err := newPair()
		assert.NoError(t, err)

		vp8Writer, err := NewTrackLocalStaticSample(RTPCodecCapability{MimeType: MimeTypeVP8}, "video", "pion2")
		assert.NoError(t, err)

		_, err = pcOffer.AddTrack(vp8Writer)
		assert.NoError(t, err)

		onTrackFired := make(chan struct{})
		pcAnswer.OnTrack(func(trackRemote *TrackRemote, r *RTPReceiver) {
			assert.Equal(t, trackRemote.StreamID(), vp8Writer.StreamID())
			assert.Equal(t, trackRemote.ID(), vp8Writer.ID())
			close(onTrackFired)
		})

		offer, err := pcOffer.CreateOffer(nil)
		assert.NoError(t, err)

		offerGatheringComplete := GatheringCompletePromise(pcOffer)
		assert.NoError(t, pcOffer.SetLocalDescription(offer))
		<-offerGatheringComplete

		offer.SDP = filterSsrc(pcOffer.LocalDescription().SDP)
		assert.NoError(t, pcAnswer.SetRemoteDescription(offer))

		answer, err := pcAnswer.CreateAnswer(nil)
		assert.NoError(t, err)

		answerGatheringComplete := GatheringCompletePromise(pcAnswer)
		assert.NoError(t, pcAnswer.SetLocalDescription(answer))
		<-answerGatheringComplete

		assert.NoError(t, pcOffer.SetRemoteDescription(*pcAnswer.LocalDescription()))

		sendVideoUntilDone(onTrackFired, t, []*TrackLocalStaticSample{vp8Writer})
		closePairNow(t, pcOffer, pcAnswer)
	})

	t.Run("Has RID", func(t *testing.T) {
		unhandledSimulcastError := make(chan struct{})

		m := &MediaEngine{}
		assert.NoError(t, m.RegisterDefaultCodecs())

		pcOffer, pcAnswer, err := NewAPI(WithSettingEngine(SettingEngine{
			LoggerFactory: &undeclaredSsrcLoggerFactory{unhandledSimulcastError},
		}), WithMediaEngine(m)).newPair(Configuration{})
		assert.NoError(t, err)

		vp8Writer, err := NewTrackLocalStaticSample(RTPCodecCapability{MimeType: MimeTypeVP8}, "video", "pion2")
		assert.NoError(t, err)

		_, err = pcOffer.AddTrack(vp8Writer)
		assert.NoError(t, err)

		offer, err := pcOffer.CreateOffer(nil)
		assert.NoError(t, err)

		offerGatheringComplete := GatheringCompletePromise(pcOffer)
		assert.NoError(t, pcOffer.SetLocalDescription(offer))
		<-offerGatheringComplete

		// Append RID to end of SessionDescription. Will not be considered unhandled anymore
		offer.SDP = filterSsrc(pcOffer.LocalDescription().SDP) + "a=" + sdpAttributeRid + "\r\n"
		assert.NoError(t, pcAnswer.SetRemoteDescription(offer))

		answer, err := pcAnswer.CreateAnswer(nil)
		assert.NoError(t, err)

		answerGatheringComplete := GatheringCompletePromise(pcAnswer)
		assert.NoError(t, pcAnswer.SetLocalDescription(answer))
		<-answerGatheringComplete

		assert.NoError(t, pcOffer.SetRemoteDescription(*pcAnswer.LocalDescription()))

		sendVideoUntilDone(unhandledSimulcastError, t, []*TrackLocalStaticSample{vp8Writer})
		closePairNow(t, pcOffer, pcAnswer)
	})
}

func TestAddTransceiverFromTrackSendOnly(t *testing.T) {
	lim := test.TimeOut(time.Second * 30)
	defer lim.Stop()

	report := test.CheckRoutines(t)
	defer report()

	pc, err := NewPeerConnection(Configuration{})
	if err != nil {
		t.Error(err.Error())
	}

	track, err := NewTrackLocalStaticSample(
		RTPCodecCapability{MimeType: "audio/Opus"},
		"track-id",
		"stream-id",
	)
	if err != nil {
		t.Error(err.Error())
	}

	transceiver, err := pc.AddTransceiverFromTrack(track, RTPTransceiverInit{
		Direction: RTPTransceiverDirectionSendonly,
	})
	if err != nil {
		t.Error(err.Error())
	}

	if transceiver.Receiver() != nil {
		t.Errorf("Transceiver shouldn't have a receiver")
	}

	if transceiver.Sender() == nil {
		t.Errorf("Transceiver should have a sender")
	}

	if len(pc.GetTransceivers()) != 1 {
		t.Errorf("PeerConnection should have one transceiver but has %d", len(pc.GetTransceivers()))
	}

	if len(pc.GetSenders()) != 1 {
		t.Errorf("PeerConnection should have one sender but has %d", len(pc.GetSenders()))
	}

	offer, err := pc.CreateOffer(nil)
	if err != nil {
		t.Error(err.Error())
	}

	if !offerMediaHasDirection(offer, RTPCodecTypeAudio, RTPTransceiverDirectionSendonly) {
		t.Errorf("Direction on SDP is not %s", RTPTransceiverDirectionSendonly)
	}

	assert.NoError(t, pc.Close())
}

func TestAddTransceiverFromTrackSendRecv(t *testing.T) {
	lim := test.TimeOut(time.Second * 30)
	defer lim.Stop()

	report := test.CheckRoutines(t)
	defer report()

	pc, err := NewPeerConnection(Configuration{})
	if err != nil {
		t.Error(err.Error())
	}

	track, err := NewTrackLocalStaticSample(
		RTPCodecCapability{MimeType: "audio/Opus"},
		"track-id",
		"stream-id",
	)
	if err != nil {
		t.Error(err.Error())
	}

	transceiver, err := pc.AddTransceiverFromTrack(track, RTPTransceiverInit{
		Direction: RTPTransceiverDirectionSendrecv,
	})
	if err != nil {
		t.Error(err.Error())
	}

	if transceiver.Receiver() == nil {
		t.Errorf("Transceiver should have a receiver")
	}

	if transceiver.Sender() == nil {
		t.Errorf("Transceiver should have a sender")
	}

	if len(pc.GetTransceivers()) != 1 {
		t.Errorf("PeerConnection should have one transceiver but has %d", len(pc.GetTransceivers()))
	}

	offer, err := pc.CreateOffer(nil)
	if err != nil {
		t.Error(err.Error())
	}

	if !offerMediaHasDirection(offer, RTPCodecTypeAudio, RTPTransceiverDirectionSendrecv) {
		t.Errorf("Direction on SDP is not %s", RTPTransceiverDirectionSendrecv)
	}
	assert.NoError(t, pc.Close())
}

func TestAddTransceiverAddTrack_Reuse(t *testing.T) {
	pc, err := NewPeerConnection(Configuration{})
	assert.NoError(t, err)

	tr, err := pc.AddTransceiverFromKind(
		RTPCodecTypeVideo,
		RTPTransceiverInit{Direction: RTPTransceiverDirectionRecvonly},
	)
	assert.NoError(t, err)

	assert.Equal(t, []*RTPTransceiver{tr}, pc.GetTransceivers())

	addTrack := func() (TrackLocal, *RTPSender) {
		track, err := NewTrackLocalStaticSample(RTPCodecCapability{MimeType: MimeTypeVP8}, "foo", "bar")
		assert.NoError(t, err)

		sender, err := pc.AddTrack(track)
		assert.NoError(t, err)

		return track, sender
	}

	track1, sender1 := addTrack()
	assert.Equal(t, 1, len(pc.GetTransceivers()))
	assert.Equal(t, sender1, tr.Sender())
	assert.Equal(t, track1, tr.Sender().Track())
	require.NoError(t, pc.RemoveTrack(sender1))

	track2, _ := addTrack()
	assert.Equal(t, 1, len(pc.GetTransceivers()))
	assert.Equal(t, track2, tr.Sender().Track())

	addTrack()
	assert.Equal(t, 2, len(pc.GetTransceivers()))

	assert.NoError(t, pc.Close())
}

func TestAddTransceiverAddTrack_NewRTPSender_Error(t *testing.T) {
	pc, err := NewPeerConnection(Configuration{})
	assert.NoError(t, err)

	_, err = pc.AddTransceiverFromKind(
		RTPCodecTypeVideo,
		RTPTransceiverInit{Direction: RTPTransceiverDirectionRecvonly},
	)
	assert.NoError(t, err)

	dtlsTransport := pc.dtlsTransport
	pc.dtlsTransport = nil

	track, err := NewTrackLocalStaticSample(RTPCodecCapability{MimeType: MimeTypeVP8}, "foo", "bar")
	assert.NoError(t, err)

	_, err = pc.AddTrack(track)
	assert.Error(t, err, "DTLSTransport must not be nil")

	assert.Equal(t, 1, len(pc.GetTransceivers()))

	pc.dtlsTransport = dtlsTransport
	assert.NoError(t, pc.Close())
}

func TestRtpSenderReceiver_ReadClose_Error(t *testing.T) {
	pc, err := NewPeerConnection(Configuration{})
	assert.NoError(t, err)

	tr, err := pc.AddTransceiverFromKind(
		RTPCodecTypeVideo,
		RTPTransceiverInit{Direction: RTPTransceiverDirectionSendrecv},
	)
	assert.NoError(t, err)

	sender, receiver := tr.Sender(), tr.Receiver()
	assert.NoError(t, sender.Stop())
	_, _, err = sender.Read(make([]byte, 0, 1400))
	assert.ErrorIs(t, err, io.ErrClosedPipe)

	assert.NoError(t, receiver.Stop())
	_, _, err = receiver.Read(make([]byte, 0, 1400))
	assert.ErrorIs(t, err, io.ErrClosedPipe)

	assert.NoError(t, pc.Close())
}

// nolint: dupl
func TestAddTransceiverFromKind(t *testing.T) {
	lim := test.TimeOut(time.Second * 30)
	defer lim.Stop()

	report := test.CheckRoutines(t)
	defer report()

	pc, err := NewPeerConnection(Configuration{})
	if err != nil {
		t.Error(err.Error())
	}

	transceiver, err := pc.AddTransceiverFromKind(RTPCodecTypeVideo, RTPTransceiverInit{
		Direction: RTPTransceiverDirectionRecvonly,
	})
	if err != nil {
		t.Error(err.Error())
	}

	if transceiver.Receiver() == nil {
		t.Errorf("Transceiver should have a receiver")
	}

	if transceiver.Sender() != nil {
		t.Errorf("Transceiver shouldn't have a sender")
	}

	offer, err := pc.CreateOffer(nil)
	if err != nil {
		t.Error(err.Error())
	}

	if !offerMediaHasDirection(offer, RTPCodecTypeVideo, RTPTransceiverDirectionRecvonly) {
		t.Errorf("Direction on SDP is not %s", RTPTransceiverDirectionRecvonly)
	}
	assert.NoError(t, pc.Close())
}

func TestAddTransceiverFromTrackFailsRecvOnly(t *testing.T) {
	lim := test.TimeOut(time.Second * 30)
	defer lim.Stop()

	report := test.CheckRoutines(t)
	defer report()

	pc, err := NewPeerConnection(Configuration{})
	if err != nil {
		t.Error(err.Error())
	}

	track, err := NewTrackLocalStaticSample(
		RTPCodecCapability{MimeType: MimeTypeH264, SDPFmtpLine: "level-asymmetry-allowed=1;packetization-mode=1;profile-level-id=42001f"},
		"track-id",
		"track-label",
	)
	if err != nil {
		t.Error(err.Error())
	}

	transceiver, err := pc.AddTransceiverFromTrack(track, RTPTransceiverInit{
		Direction: RTPTransceiverDirectionRecvonly,
	})

	if transceiver != nil {
		t.Error("AddTransceiverFromTrack shouldn't succeed with Direction RTPTransceiverDirectionRecvonly")
	}

	assert.NotNil(t, err)
	assert.NoError(t, pc.Close())
}

func TestPlanBMediaExchange(t *testing.T) {
	runTest := func(trackCount int, t *testing.T) {
		addSingleTrack := func(p *PeerConnection) *TrackLocalStaticSample {
			track, err := NewTrackLocalStaticSample(RTPCodecCapability{MimeType: MimeTypeVP8}, fmt.Sprintf("video-%d", randutil.NewMathRandomGenerator().Uint32()), fmt.Sprintf("video-%d", randutil.NewMathRandomGenerator().Uint32()))
			assert.NoError(t, err)

			_, err = p.AddTrack(track)
			assert.NoError(t, err)

			return track
		}

		pcOffer, err := NewPeerConnection(Configuration{SDPSemantics: SDPSemanticsPlanB})
		assert.NoError(t, err)

		pcAnswer, err := NewPeerConnection(Configuration{SDPSemantics: SDPSemanticsPlanB})
		assert.NoError(t, err)

		var onTrackWaitGroup sync.WaitGroup
		onTrackWaitGroup.Add(trackCount)
		pcAnswer.OnTrack(func(track *TrackRemote, r *RTPReceiver) {
			onTrackWaitGroup.Done()
		})

		done := make(chan struct{})
		go func() {
			onTrackWaitGroup.Wait()
			close(done)
		}()

		_, err = pcAnswer.AddTransceiverFromKind(RTPCodecTypeVideo)
		assert.NoError(t, err)

		outboundTracks := []*TrackLocalStaticSample{}
		for i := 0; i < trackCount; i++ {
			outboundTracks = append(outboundTracks, addSingleTrack(pcOffer))
		}

		assert.NoError(t, signalPair(pcOffer, pcAnswer))

		func() {
			for {
				select {
				case <-time.After(20 * time.Millisecond):
					for _, track := range outboundTracks {
						assert.NoError(t, track.WriteSample(media.Sample{Data: []byte{0x00}, Duration: time.Second}))
					}
				case <-done:
					return
				}
			}
		}()

		closePairNow(t, pcOffer, pcAnswer)
	}

	lim := test.TimeOut(time.Second * 30)
	defer lim.Stop()

	report := test.CheckRoutines(t)
	defer report()

	t.Run("Single Track", func(t *testing.T) {
		runTest(1, t)
	})
	t.Run("Multi Track", func(t *testing.T) {
		runTest(2, t)
	})
}

// TestPeerConnection_Start_Only_Negotiated_Senders tests that only
// the current negotiated transceivers senders provided in an
// offer/answer are started
func TestPeerConnection_Start_Only_Negotiated_Senders(t *testing.T) {
	lim := test.TimeOut(time.Second * 30)
	defer lim.Stop()

	report := test.CheckRoutines(t)
	defer report()

	pcOffer, err := NewPeerConnection(Configuration{})
	assert.NoError(t, err)
	defer func() { assert.NoError(t, pcOffer.Close()) }()

	pcAnswer, err := NewPeerConnection(Configuration{})
	assert.NoError(t, err)
	defer func() { assert.NoError(t, pcAnswer.Close()) }()

	track1, err := NewTrackLocalStaticSample(RTPCodecCapability{MimeType: MimeTypeVP8}, "video", "pion1")
	require.NoError(t, err)

	sender1, err := pcOffer.AddTrack(track1)
	require.NoError(t, err)

	offer, err := pcOffer.CreateOffer(nil)
	assert.NoError(t, err)

	offerGatheringComplete := GatheringCompletePromise(pcOffer)
	assert.NoError(t, pcOffer.SetLocalDescription(offer))
	<-offerGatheringComplete
	assert.NoError(t, pcAnswer.SetRemoteDescription(*pcOffer.LocalDescription()))
	answer, err := pcAnswer.CreateAnswer(nil)
	assert.NoError(t, err)
	answerGatheringComplete := GatheringCompletePromise(pcAnswer)
	assert.NoError(t, pcAnswer.SetLocalDescription(answer))
	<-answerGatheringComplete

	// Add a new track between providing the offer and applying the answer

	track2, err := NewTrackLocalStaticSample(RTPCodecCapability{MimeType: MimeTypeVP8}, "video", "pion2")
	require.NoError(t, err)

	sender2, err := pcOffer.AddTrack(track2)
	require.NoError(t, err)

	// apply answer so we'll test generateMatchedSDP
	assert.NoError(t, pcOffer.SetRemoteDescription(*pcAnswer.LocalDescription()))

	// Wait for senders to be started by startTransports spawned goroutine
	pcOffer.ops.Done()

	// sender1 should be started but sender2 should not be started
	assert.True(t, sender1.hasSent(), "sender1 is not started but should be started")
	assert.False(t, sender2.hasSent(), "sender2 is started but should not be started")
}

// TestPeerConnection_Start_Right_Receiver tests that the right
// receiver (the receiver which transceiver has the same media section as the track)
// is started for the specified track
func TestPeerConnection_Start_Right_Receiver(t *testing.T) {
	isTransceiverReceiverStarted := func(pc *PeerConnection, mid string) (bool, error) {
		for _, transceiver := range pc.GetTransceivers() {
			if transceiver.Mid() != mid {
				continue
			}
			return transceiver.Receiver() != nil && transceiver.Receiver().haveReceived(), nil
		}
		return false, fmt.Errorf("%w: %q", errNoTransceiverwithMid, mid)
	}

	lim := test.TimeOut(time.Second * 30)
	defer lim.Stop()

	report := test.CheckRoutines(t)
	defer report()

	pcOffer, pcAnswer, err := newPair()
	require.NoError(t, err)

	_, err = pcAnswer.AddTransceiverFromKind(RTPCodecTypeVideo, RTPTransceiverInit{Direction: RTPTransceiverDirectionRecvonly})
	assert.NoError(t, err)

	track1, err := NewTrackLocalStaticSample(RTPCodecCapability{MimeType: MimeTypeVP8}, "video", "pion1")
	require.NoError(t, err)

	sender1, err := pcOffer.AddTrack(track1)
	require.NoError(t, err)

	assert.NoError(t, signalPair(pcOffer, pcAnswer))

	pcOffer.ops.Done()
	pcAnswer.ops.Done()

	// transceiver with mid 0 should be started
	started, err := isTransceiverReceiverStarted(pcAnswer, "0")
	assert.NoError(t, err)
	assert.True(t, started, "transceiver with mid 0 should be started")

	// Remove track
	assert.NoError(t, pcOffer.RemoveTrack(sender1))

	assert.NoError(t, signalPair(pcOffer, pcAnswer))

	pcOffer.ops.Done()
	pcAnswer.ops.Done()

	// transceiver with mid 0 should not be started
	started, err = isTransceiverReceiverStarted(pcAnswer, "0")
	assert.NoError(t, err)
	assert.False(t, started, "transceiver with mid 0 should not be started")

	// Add a new transceiver (we're not using AddTrack since it'll reuse the transceiver with mid 0)
	_, err = pcOffer.AddTransceiverFromTrack(track1)
	assert.NoError(t, err)

	_, err = pcAnswer.AddTransceiverFromKind(RTPCodecTypeVideo, RTPTransceiverInit{Direction: RTPTransceiverDirectionRecvonly})
	assert.NoError(t, err)

	assert.NoError(t, signalPair(pcOffer, pcAnswer))

	pcOffer.ops.Done()
	pcAnswer.ops.Done()

	// transceiver with mid 0 should not be started
	started, err = isTransceiverReceiverStarted(pcAnswer, "0")
	assert.NoError(t, err)
	assert.False(t, started, "transceiver with mid 0 should not be started")
	// transceiver with mid 2 should be started
	started, err = isTransceiverReceiverStarted(pcAnswer, "2")
	assert.NoError(t, err)
	assert.True(t, started, "transceiver with mid 2 should be started")

	closePairNow(t, pcOffer, pcAnswer)
}

func TestPeerConnection_Simulcast_Probe(t *testing.T) {
	lim := test.TimeOut(time.Second * 30) //nolint
	defer lim.Stop()

	report := test.CheckRoutines(t)
	defer report()

	// Assert that failed Simulcast probing doesn't cause
	// the handleUndeclaredSSRC to be leaked
	t.Run("Leak", func(t *testing.T) {
		track, err := NewTrackLocalStaticRTP(RTPCodecCapability{MimeType: MimeTypeVP8}, "video", "pion")
		assert.NoError(t, err)

		offerer, answerer, err := newPair()
		assert.NoError(t, err)

		_, err = offerer.AddTrack(track)
		assert.NoError(t, err)

		ticker := time.NewTicker(time.Millisecond * 20)
		testFinished := make(chan struct{})
		seenFiveStreams, seenFiveStreamsCancel := context.WithCancel(context.Background())

		go func() {
			for {
				select {
				case <-testFinished:
					return
				case <-ticker.C:
					answerer.dtlsTransport.lock.Lock()
					if len(answerer.dtlsTransport.simulcastStreams) >= 5 {
						seenFiveStreamsCancel()
					}
					answerer.dtlsTransport.lock.Unlock()

					track.mu.Lock()
					if len(track.bindings) == 1 {
						_, err = track.bindings[0].writeStream.WriteRTP(&rtp.Header{
							Version: 2,
							SSRC:    randutil.NewMathRandomGenerator().Uint32(),
						}, []byte{0, 1, 2, 3, 4, 5})
						assert.NoError(t, err)
					}
					track.mu.Unlock()
				}
			}
		}()

		assert.NoError(t, signalPair(offerer, answerer))

		peerConnectionConnected := untilConnectionState(PeerConnectionStateConnected, offerer, answerer)
		peerConnectionConnected.Wait()

		<-seenFiveStreams.Done()

		closePairNow(t, offerer, answerer)
		close(testFinished)
	})

	// Assert that NonSimulcast Traffic isn't incorrectly broken by the probe
	t.Run("Break NonSimulcast", func(t *testing.T) {
		unhandledSimulcastError := make(chan struct{})

		m := &MediaEngine{}
		if err := m.RegisterDefaultCodecs(); err != nil {
			panic(err)
		}
		registerSimulcastHeaderExtensions(m, RTPCodecTypeVideo)

		pcOffer, pcAnswer, err := NewAPI(WithSettingEngine(SettingEngine{
			LoggerFactory: &undeclaredSsrcLoggerFactory{unhandledSimulcastError},
		}), WithMediaEngine(m)).newPair(Configuration{})
		assert.NoError(t, err)

		firstTrack, err := NewTrackLocalStaticRTP(RTPCodecCapability{MimeType: MimeTypeVP8}, "firstTrack", "firstTrack")
		assert.NoError(t, err)

		_, err = pcOffer.AddTrack(firstTrack)
		assert.NoError(t, err)

		secondTrack, err := NewTrackLocalStaticRTP(RTPCodecCapability{MimeType: MimeTypeVP8}, "secondTrack", "secondTrack")
		assert.NoError(t, err)

		_, err = pcOffer.AddTrack(secondTrack)
		assert.NoError(t, err)

		assert.NoError(t, signalPairWithModification(pcOffer, pcAnswer, func(sessionDescription string) (filtered string) {
			shouldDiscard := false

			scanner := bufio.NewScanner(strings.NewReader(sessionDescription))
			for scanner.Scan() {
				if strings.HasPrefix(scanner.Text(), "m=video") {
					shouldDiscard = !shouldDiscard
				}

				if !shouldDiscard {
					filtered += scanner.Text() + "\r\n"
				}
			}

			return
		}))

		sequenceNumber := uint16(0)
		sendRTPPacket := func() {
			sequenceNumber++
			assert.NoError(t, firstTrack.WriteRTP(&rtp.Packet{
				Header: rtp.Header{
					Version:        2,
					SequenceNumber: sequenceNumber,
				},
				Payload: []byte{0x00},
			}))
			time.Sleep(20 * time.Millisecond)
		}

		for ; sequenceNumber <= 5; sequenceNumber++ {
			sendRTPPacket()
		}

		assert.NoError(t, signalPair(pcOffer, pcAnswer))

		trackRemoteChan := make(chan *TrackRemote, 1)
		pcAnswer.OnTrack(func(trackRemote *TrackRemote, _ *RTPReceiver) {
			trackRemoteChan <- trackRemote
		})

		trackRemote := func() *TrackRemote {
			for {
				select {
				case t := <-trackRemoteChan:
					return t
				default:
					sendRTPPacket()
				}
			}
		}()

		func() {
			for {
				select {
				case <-unhandledSimulcastError:
					return
				default:
					sendRTPPacket()
				}
			}
		}()

		_, _, err = trackRemote.Read(make([]byte, 1500))
		assert.NoError(t, err)

		closePairNow(t, pcOffer, pcAnswer)
	})
}

// Assert that CreateOffer returns an error for a RTPSender with no codecs
// pion/webrtc#1702
func TestPeerConnection_CreateOffer_NoCodecs(t *testing.T) {
	lim := test.TimeOut(time.Second * 30)
	defer lim.Stop()

	report := test.CheckRoutines(t)
	defer report()

	m := &MediaEngine{}

	pc, err := NewAPI(WithMediaEngine(m)).NewPeerConnection(Configuration{})
	assert.NoError(t, err)

	track, err := NewTrackLocalStaticRTP(RTPCodecCapability{MimeType: MimeTypeVP8}, "video", "pion")
	assert.NoError(t, err)

	_, err = pc.AddTrack(track)
	assert.NoError(t, err)

	_, err = pc.CreateOffer(nil)
	assert.Equal(t, err, ErrSenderWithNoCodecs)

	assert.NoError(t, pc.Close())
}

// Assert that AddTrack is thread-safe
func TestPeerConnection_RaceReplaceTrack(t *testing.T) {
	pc, err := NewPeerConnection(Configuration{})
	assert.NoError(t, err)

	addTrack := func() *TrackLocalStaticSample {
		track, err := NewTrackLocalStaticSample(RTPCodecCapability{MimeType: MimeTypeVP8}, "foo", "bar")
		assert.NoError(t, err)
		_, err = pc.AddTrack(track)
		assert.NoError(t, err)
		return track
	}

	for i := 0; i < 10; i++ {
		addTrack()
	}
	for _, tr := range pc.GetTransceivers() {
		assert.NoError(t, pc.RemoveTrack(tr.Sender()))
	}

	var wg sync.WaitGroup
	tracks := make([]*TrackLocalStaticSample, 10)
	wg.Add(10)
	for i := 0; i < 10; i++ {
		go func(j int) {
			tracks[j] = addTrack()
			wg.Done()
		}(i)
	}

	wg.Wait()

	for _, track := range tracks {
		have := false
		for _, t := range pc.GetTransceivers() {
			if t.Sender() != nil && t.Sender().Track() == track {
				have = true
				break
			}
		}
		if !have {
			t.Errorf("track was added but not found on senders")
		}
	}

	assert.NoError(t, pc.Close())
}

<<<<<<< HEAD
// Issue #1636
func TestPeerConnection_DTLS_Restart_MediaAndDataChannel(t *testing.T) {
	lim := test.TimeOut(time.Second * 30)
	defer lim.Stop()

	makeClient := func() (*PeerConnection, *TrackLocalStaticSample, *DataChannel, <-chan string) {
		pc, cliErr := NewPeerConnection(Configuration{})
		assert.NoError(t, cliErr)

		track, cliErr := NewTrackLocalStaticSample(RTPCodecCapability{MimeType: MimeTypeOpus}, "audio", "test-client")
		assert.NoError(t, cliErr)

		dc, cliErr := pc.CreateDataChannel("data", nil)
		assert.NoError(t, cliErr)

		dataChannelMessages := make(chan string, 1)
		pc.OnDataChannel(func(channel *DataChannel) {
			channel.OnMessage(func(msg DataChannelMessage) {
				fmt.Printf("received %v\n", string(msg.Data))
				dataChannelMessages <- string(msg.Data)
			})
		})

		_, cliErr = pc.AddTrack(track)
		assert.NoError(t, cliErr)

		return pc, track, dc, dataChannelMessages
	}

	pcA1, _, _, msgsA1 := makeClient()
	defer func() { _ = pcA1.Close() }()
	pcA2, _, _, msgsA2 := makeClient()
	defer func() { _ = pcA2.Close() }()
	pcB, outputTrackB, dataChannelB, _ := makeClient()
	defer func() { _ = pcB.Close() }()

	triggerMedia := func() {
		assert.NoError(t, outputTrackB.WriteSample(media.Sample{
			Data:      []byte{0xbb},
			Timestamp: time.Now(),
			Duration:  20 * time.Millisecond,
		}))
		// Somehow, if we only send 1 packet, the OnTrack event is never fired.
		time.Sleep(20 * time.Millisecond)
		assert.NoError(t, outputTrackB.WriteSample(media.Sample{
			Data:      []byte{0xbb},
			Timestamp: time.Now(),
			Duration:  20 * time.Millisecond,
		}))
	}

	gatherCompletePromiseA1 := GatheringCompletePromise(pcA1)
	offerA1, err := pcA1.CreateOffer(nil)
	assert.NoError(t, err)
	assert.NoError(t, pcA1.SetLocalDescription(offerA1))
	<-gatherCompletePromiseA1

	assert.NoError(t, pcB.SetRemoteDescription(*pcA1.LocalDescription()))

	gatherCompletePromiseB := GatheringCompletePromise(pcB)
	answerB, err := pcB.CreateAnswer(nil)
	assert.NoError(t, err)
	assert.NoError(t, pcB.SetLocalDescription(answerB))
	<-gatherCompletePromiseB

	pcA1Connected := make(chan struct{}, 1)
	pcA1.OnICEConnectionStateChange(func(s ICEConnectionState) {
		if s == ICEConnectionStateConnected {
			pcA1Connected <- struct{}{}
		}
	})

	incomingTracksA1 := make(chan *TrackRemote, 1)
	pcA1.OnTrack(func(remote *TrackRemote, receiver *RTPReceiver) {
		incomingTracksA1 <- remote
	})

	assert.NoError(t, pcA1.SetRemoteDescription(answerB))

	<-pcA1Connected

	triggerMedia()
	assert.NoError(t, dataChannelB.SendText("HelloWorld"))

	incomingTrackA1 := <-incomingTracksA1

	pkt, _, err := incomingTrackA1.ReadRTP()
	assert.NotNil(t, pkt)
	assert.NoError(t, err)

	<-msgsA1
	assert.Empty(t, msgsA1)

	// ClientA2 connects to ClientB

	gatherCompletePromiseA2 := GatheringCompletePromise(pcA2)
	// We can't do an ICE Restart here, since it's a different PeerConnection
	offerA2, err := pcA2.CreateOffer(nil)
	assert.NoError(t, err)
	assert.NoError(t, pcA2.SetLocalDescription(offerA2))
	<-gatherCompletePromiseA2

	assert.NoError(t, pcB.SetRemoteDescription(*pcA2.LocalDescription()))

	gatherCompletePromiseB = GatheringCompletePromise(pcB)
	answerB, err = pcB.CreateAnswer(nil)
	assert.NoError(t, err)
	assert.NoError(t, pcB.SetLocalDescription(answerB))
	<-gatherCompletePromiseB

	pcA2Connected := make(chan struct{}, 1)
	pcA2.OnICEConnectionStateChange(func(s ICEConnectionState) {
		if s == ICEConnectionStateConnected {
			pcA2Connected <- struct{}{}
		}
	})

	incomingTracksA2 := make(chan *TrackRemote, 1)
	pcA2.OnTrack(func(remote *TrackRemote, receiver *RTPReceiver) {
		incomingTracksA2 <- remote
	})

	assert.NoError(t, pcA2.SetRemoteDescription(answerB))

	// Wait for connection
	<-pcA2Connected

	triggerMedia()
	assert.NoError(t, dataChannelB.SendText("HelloWorld"))

	// Make sure A1 doesn't receive anything
	assert.Empty(t, incomingTracksA1)
	assert.NoError(t, incomingTrackA1.SetReadDeadline(time.Now().Add(100*time.Millisecond)))
	pkt, _, err = incomingTrackA1.ReadRTP()
	assert.Nil(t, pkt)
	assert.Error(t, err)

	// Needed in case of `-race`??
	triggerMedia()

	// Make sure A2 receives media
	incomingTrackA2 := <-incomingTracksA2
	pkt, _, err = incomingTrackA2.ReadRTP()
	assert.NotNil(t, pkt)
	assert.NoError(t, err)

	<-msgsA2
	assert.Empty(t, msgsA2)
	assert.Empty(t, msgsA1)
}

// Issue #1636
func TestPeerConnection_DTLS_Restart_MediaOnly(t *testing.T) {
	lim := test.TimeOut(time.Second * 30)
	defer lim.Stop()

	makeClient := func() (*PeerConnection, *TrackLocalStaticSample) {
		pc, cliErr := NewPeerConnection(Configuration{})
		assert.NoError(t, cliErr)

		track, cliErr := NewTrackLocalStaticSample(RTPCodecCapability{MimeType: MimeTypeOpus}, "audio", "test-client")
		assert.NoError(t, cliErr)

		_, cliErr = pc.AddTrack(track)
		assert.NoError(t, cliErr)

		return pc, track
	}

	pcA1, _ := makeClient()
	defer func() { _ = pcA1.Close() }()
	pcA2, _ := makeClient()
	defer func() { _ = pcA2.Close() }()
	pcB, outputTrackB := makeClient()
	defer func() { _ = pcB.Close() }()

	triggerMedia := func() {
		assert.NoError(t, outputTrackB.WriteSample(media.Sample{
			Data:      []byte{0xbb},
			Timestamp: time.Now(),
			Duration:  20 * time.Millisecond,
		}))
		// Somehow, if we only send 1 packet, the OnTrack event is never fired.
		time.Sleep(20 * time.Millisecond)
		assert.NoError(t, outputTrackB.WriteSample(media.Sample{
			Data:      []byte{0xbb},
			Timestamp: time.Now(),
			Duration:  20 * time.Millisecond,
		}))
	}

	gatherCompletePromiseA1 := GatheringCompletePromise(pcA1)
	offerA1, err := pcA1.CreateOffer(nil)
	assert.NoError(t, err)
	assert.NoError(t, pcA1.SetLocalDescription(offerA1))
	<-gatherCompletePromiseA1

	assert.NoError(t, pcB.SetRemoteDescription(*pcA1.LocalDescription()))

	gatherCompletePromiseB := GatheringCompletePromise(pcB)
	answerB, err := pcB.CreateAnswer(nil)
	assert.NoError(t, err)
	assert.NoError(t, pcB.SetLocalDescription(answerB))
	<-gatherCompletePromiseB

	pcA1Connected := make(chan struct{}, 1)
	pcA1.OnICEConnectionStateChange(func(s ICEConnectionState) {
		if s == ICEConnectionStateConnected {
			pcA1Connected <- struct{}{}
		}
	})

	incomingTracksA1 := make(chan *TrackRemote, 1)
	pcA1.OnTrack(func(remote *TrackRemote, receiver *RTPReceiver) {
		incomingTracksA1 <- remote
	})

	assert.NoError(t, pcA1.SetRemoteDescription(answerB))

	<-pcA1Connected

	triggerMedia()

	incomingTrackA1 := <-incomingTracksA1

	pkt, _, err := incomingTrackA1.ReadRTP()
	assert.NotNil(t, pkt)
	assert.NoError(t, err)

	// ClientA2 connects to ClientB

	gatherCompletePromiseA2 := GatheringCompletePromise(pcA2)
	// We can't do an ICE Restart here, since it's a different PeerConnection
	offerA2, err := pcA2.CreateOffer(nil)
	assert.NoError(t, err)
	assert.NoError(t, pcA2.SetLocalDescription(offerA2))
	<-gatherCompletePromiseA2

	assert.NoError(t, pcB.SetRemoteDescription(*pcA2.LocalDescription()))

	gatherCompletePromiseB = GatheringCompletePromise(pcB)
	answerB, err = pcB.CreateAnswer(nil)
	assert.NoError(t, err)
	assert.NoError(t, pcB.SetLocalDescription(answerB))
	<-gatherCompletePromiseB

	pcA2Connected := make(chan struct{}, 1)
	pcA2.OnICEConnectionStateChange(func(s ICEConnectionState) {
		if s == ICEConnectionStateConnected {
			pcA2Connected <- struct{}{}
		}
	})

	incomingTracksA2 := make(chan *TrackRemote, 1)
	pcA2.OnTrack(func(remote *TrackRemote, receiver *RTPReceiver) {
		incomingTracksA2 <- remote
	})

	assert.NoError(t, pcA2.SetRemoteDescription(answerB))

	// Wait for connection
	<-pcA2Connected

	triggerMedia()

	// Make sure A1 doesn't receive anything
	assert.Empty(t, incomingTracksA1)
	assert.NoError(t, incomingTrackA1.SetReadDeadline(time.Now().Add(500*time.Millisecond)))
	pkt, _, err = incomingTrackA1.ReadRTP()
	assert.Nil(t, pkt)
	assert.Error(t, err)

	// This is needed in case of `-race`, somehow...
	triggerMedia()

	// Make sure A2 receives media
	incomingTrackA2 := <-incomingTracksA2
	pkt, _, err = incomingTrackA2.ReadRTP()
	assert.NotNil(t, pkt)
	assert.NoError(t, err)
=======
func TestPeerConnection_Simulcast(t *testing.T) {
	lim := test.TimeOut(time.Second * 30)
	defer lim.Stop()

	report := test.CheckRoutines(t)
	defer report()

	rids := []string{"a", "b", "c"}
	var ridMapLock sync.RWMutex
	ridMap := map[string]int{}

	// Enable Extension Headers needed for Simulcast
	m := &MediaEngine{}
	if err := m.RegisterDefaultCodecs(); err != nil {
		panic(err)
	}
	registerSimulcastHeaderExtensions(m, RTPCodecTypeVideo)

	assertRidCorrect := func(t *testing.T) {
		ridMapLock.Lock()
		defer ridMapLock.Unlock()

		for _, rid := range rids {
			assert.Equal(t, ridMap[rid], 1)
		}
		assert.Equal(t, len(ridMap), 3)
	}

	ridsFullfilled := func() bool {
		ridMapLock.Lock()
		defer ridMapLock.Unlock()

		ridCount := len(ridMap)
		return ridCount == 3
	}

	onTrackHandler := func(trackRemote *TrackRemote, _ *RTPReceiver) {
		ridMapLock.Lock()
		defer ridMapLock.Unlock()
		ridMap[trackRemote.RID()] = ridMap[trackRemote.RID()] + 1
	}

	t.Run("RTP Extension Based", func(t *testing.T) {
		pcOffer, pcAnswer, err := NewAPI(WithMediaEngine(m)).newPair(Configuration{})
		assert.NoError(t, err)

		vp8WriterA, err := NewTrackLocalStaticRTP(RTPCodecCapability{MimeType: MimeTypeVP8}, "video", "pion2", WithRTPStreamID("a"))
		assert.NoError(t, err)

		sender, err := pcOffer.AddTrack(vp8WriterA)
		assert.NoError(t, err)
		assert.NotNil(t, sender)

		vp8WriterB, err := NewTrackLocalStaticRTP(RTPCodecCapability{MimeType: MimeTypeVP8}, "video", "pion2", WithRTPStreamID("b"))
		assert.NoError(t, err)
		err = sender.AddEncoding(vp8WriterB)
		assert.NoError(t, err)

		vp8WriterC, err := NewTrackLocalStaticRTP(RTPCodecCapability{MimeType: MimeTypeVP8}, "video", "pion2", WithRTPStreamID("c"))
		assert.NoError(t, err)
		err = sender.AddEncoding(vp8WriterC)
		assert.NoError(t, err)

		ridMap = map[string]int{}
		pcAnswer.OnTrack(onTrackHandler)

		parameters := sender.GetParameters()
		assert.Equal(t, "a", parameters.Encodings[0].RID)
		assert.Equal(t, "b", parameters.Encodings[1].RID)
		assert.Equal(t, "c", parameters.Encodings[2].RID)

		var midID, ridID, rsidID uint8
		for _, extension := range parameters.HeaderExtensions {
			switch extension.URI {
			case sdp.SDESMidURI:
				midID = uint8(extension.ID)
			case sdp.SDESRTPStreamIDURI:
				ridID = uint8(extension.ID)
			case sdesRepairRTPStreamIDURI:
				rsidID = uint8(extension.ID)
			}
		}
		assert.NotZero(t, midID)
		assert.NotZero(t, ridID)
		assert.NotZero(t, rsidID)

		assert.NoError(t, signalPair(pcOffer, pcAnswer))

		for sequenceNumber := uint16(0); !ridsFullfilled(); sequenceNumber++ {
			time.Sleep(20 * time.Millisecond)

			for ssrc, rid := range rids {
				header := &rtp.Header{
					Version:        2,
					SSRC:           uint32(ssrc),
					SequenceNumber: sequenceNumber,
					PayloadType:    96,
				}
				assert.NoError(t, header.SetExtension(midID, []byte("0")))

				// Send RSID for first 10 packets
				if sequenceNumber >= 10 {
					assert.NoError(t, header.SetExtension(ridID, []byte(rid)))
				} else {
					assert.NoError(t, header.SetExtension(rsidID, []byte(rid)))
					header.SSRC += 10
				}

				var writer *TrackLocalStaticRTP
				switch rid {
				case "a":
					writer = vp8WriterA
				case "b":
					writer = vp8WriterB
				case "c":
					writer = vp8WriterC
				}
				_, err = writer.bindings[0].writeStream.WriteRTP(header, []byte{0x00})
				assert.NoError(t, err)
			}
		}

		assertRidCorrect(t)
		closePairNow(t, pcOffer, pcAnswer)
	})
>>>>>>> 1765e9b9
}<|MERGE_RESOLUTION|>--- conflicted
+++ resolved
@@ -1210,7 +1210,133 @@
 	assert.NoError(t, pc.Close())
 }
 
-<<<<<<< HEAD
+func TestPeerConnection_Simulcast(t *testing.T) {
+	lim := test.TimeOut(time.Second * 30)
+	defer lim.Stop()
+
+	report := test.CheckRoutines(t)
+	defer report()
+
+	rids := []string{"a", "b", "c"}
+	var ridMapLock sync.RWMutex
+	ridMap := map[string]int{}
+
+	// Enable Extension Headers needed for Simulcast
+	m := &MediaEngine{}
+	if err := m.RegisterDefaultCodecs(); err != nil {
+		panic(err)
+	}
+	registerSimulcastHeaderExtensions(m, RTPCodecTypeVideo)
+
+	assertRidCorrect := func(t *testing.T) {
+		ridMapLock.Lock()
+		defer ridMapLock.Unlock()
+
+		for _, rid := range rids {
+			assert.Equal(t, ridMap[rid], 1)
+		}
+		assert.Equal(t, len(ridMap), 3)
+	}
+
+	ridsFullfilled := func() bool {
+		ridMapLock.Lock()
+		defer ridMapLock.Unlock()
+
+		ridCount := len(ridMap)
+		return ridCount == 3
+	}
+
+	onTrackHandler := func(trackRemote *TrackRemote, _ *RTPReceiver) {
+		ridMapLock.Lock()
+		defer ridMapLock.Unlock()
+		ridMap[trackRemote.RID()] = ridMap[trackRemote.RID()] + 1
+	}
+
+	t.Run("RTP Extension Based", func(t *testing.T) {
+		pcOffer, pcAnswer, err := NewAPI(WithMediaEngine(m)).newPair(Configuration{})
+		assert.NoError(t, err)
+
+		vp8WriterA, err := NewTrackLocalStaticRTP(RTPCodecCapability{MimeType: MimeTypeVP8}, "video", "pion2", WithRTPStreamID("a"))
+		assert.NoError(t, err)
+
+		sender, err := pcOffer.AddTrack(vp8WriterA)
+		assert.NoError(t, err)
+		assert.NotNil(t, sender)
+
+		vp8WriterB, err := NewTrackLocalStaticRTP(RTPCodecCapability{MimeType: MimeTypeVP8}, "video", "pion2", WithRTPStreamID("b"))
+		assert.NoError(t, err)
+		err = sender.AddEncoding(vp8WriterB)
+		assert.NoError(t, err)
+
+		vp8WriterC, err := NewTrackLocalStaticRTP(RTPCodecCapability{MimeType: MimeTypeVP8}, "video", "pion2", WithRTPStreamID("c"))
+		assert.NoError(t, err)
+		err = sender.AddEncoding(vp8WriterC)
+		assert.NoError(t, err)
+
+		ridMap = map[string]int{}
+		pcAnswer.OnTrack(onTrackHandler)
+
+		parameters := sender.GetParameters()
+		assert.Equal(t, "a", parameters.Encodings[0].RID)
+		assert.Equal(t, "b", parameters.Encodings[1].RID)
+		assert.Equal(t, "c", parameters.Encodings[2].RID)
+
+		var midID, ridID, rsidID uint8
+		for _, extension := range parameters.HeaderExtensions {
+			switch extension.URI {
+			case sdp.SDESMidURI:
+				midID = uint8(extension.ID)
+			case sdp.SDESRTPStreamIDURI:
+				ridID = uint8(extension.ID)
+			case sdesRepairRTPStreamIDURI:
+				rsidID = uint8(extension.ID)
+			}
+		}
+		assert.NotZero(t, midID)
+		assert.NotZero(t, ridID)
+		assert.NotZero(t, rsidID)
+
+		assert.NoError(t, signalPair(pcOffer, pcAnswer))
+
+		for sequenceNumber := uint16(0); !ridsFullfilled(); sequenceNumber++ {
+			time.Sleep(20 * time.Millisecond)
+
+			for ssrc, rid := range rids {
+				header := &rtp.Header{
+					Version:        2,
+					SSRC:           uint32(ssrc),
+					SequenceNumber: sequenceNumber,
+					PayloadType:    96,
+				}
+				assert.NoError(t, header.SetExtension(midID, []byte("0")))
+
+				// Send RSID for first 10 packets
+				if sequenceNumber >= 10 {
+					assert.NoError(t, header.SetExtension(ridID, []byte(rid)))
+				} else {
+					assert.NoError(t, header.SetExtension(rsidID, []byte(rid)))
+					header.SSRC += 10
+				}
+
+				var writer *TrackLocalStaticRTP
+				switch rid {
+				case "a":
+					writer = vp8WriterA
+				case "b":
+					writer = vp8WriterB
+				case "c":
+					writer = vp8WriterC
+				}
+				_, err = writer.bindings[0].writeStream.WriteRTP(header, []byte{0x00})
+				assert.NoError(t, err)
+			}
+		}
+
+		assertRidCorrect(t)
+		closePairNow(t, pcOffer, pcAnswer)
+	})
+}
+
 // Issue #1636
 func TestPeerConnection_DTLS_Restart_MediaAndDataChannel(t *testing.T) {
 	lim := test.TimeOut(time.Second * 30)
@@ -1491,131 +1617,4 @@
 	pkt, _, err = incomingTrackA2.ReadRTP()
 	assert.NotNil(t, pkt)
 	assert.NoError(t, err)
-=======
-func TestPeerConnection_Simulcast(t *testing.T) {
-	lim := test.TimeOut(time.Second * 30)
-	defer lim.Stop()
-
-	report := test.CheckRoutines(t)
-	defer report()
-
-	rids := []string{"a", "b", "c"}
-	var ridMapLock sync.RWMutex
-	ridMap := map[string]int{}
-
-	// Enable Extension Headers needed for Simulcast
-	m := &MediaEngine{}
-	if err := m.RegisterDefaultCodecs(); err != nil {
-		panic(err)
-	}
-	registerSimulcastHeaderExtensions(m, RTPCodecTypeVideo)
-
-	assertRidCorrect := func(t *testing.T) {
-		ridMapLock.Lock()
-		defer ridMapLock.Unlock()
-
-		for _, rid := range rids {
-			assert.Equal(t, ridMap[rid], 1)
-		}
-		assert.Equal(t, len(ridMap), 3)
-	}
-
-	ridsFullfilled := func() bool {
-		ridMapLock.Lock()
-		defer ridMapLock.Unlock()
-
-		ridCount := len(ridMap)
-		return ridCount == 3
-	}
-
-	onTrackHandler := func(trackRemote *TrackRemote, _ *RTPReceiver) {
-		ridMapLock.Lock()
-		defer ridMapLock.Unlock()
-		ridMap[trackRemote.RID()] = ridMap[trackRemote.RID()] + 1
-	}
-
-	t.Run("RTP Extension Based", func(t *testing.T) {
-		pcOffer, pcAnswer, err := NewAPI(WithMediaEngine(m)).newPair(Configuration{})
-		assert.NoError(t, err)
-
-		vp8WriterA, err := NewTrackLocalStaticRTP(RTPCodecCapability{MimeType: MimeTypeVP8}, "video", "pion2", WithRTPStreamID("a"))
-		assert.NoError(t, err)
-
-		sender, err := pcOffer.AddTrack(vp8WriterA)
-		assert.NoError(t, err)
-		assert.NotNil(t, sender)
-
-		vp8WriterB, err := NewTrackLocalStaticRTP(RTPCodecCapability{MimeType: MimeTypeVP8}, "video", "pion2", WithRTPStreamID("b"))
-		assert.NoError(t, err)
-		err = sender.AddEncoding(vp8WriterB)
-		assert.NoError(t, err)
-
-		vp8WriterC, err := NewTrackLocalStaticRTP(RTPCodecCapability{MimeType: MimeTypeVP8}, "video", "pion2", WithRTPStreamID("c"))
-		assert.NoError(t, err)
-		err = sender.AddEncoding(vp8WriterC)
-		assert.NoError(t, err)
-
-		ridMap = map[string]int{}
-		pcAnswer.OnTrack(onTrackHandler)
-
-		parameters := sender.GetParameters()
-		assert.Equal(t, "a", parameters.Encodings[0].RID)
-		assert.Equal(t, "b", parameters.Encodings[1].RID)
-		assert.Equal(t, "c", parameters.Encodings[2].RID)
-
-		var midID, ridID, rsidID uint8
-		for _, extension := range parameters.HeaderExtensions {
-			switch extension.URI {
-			case sdp.SDESMidURI:
-				midID = uint8(extension.ID)
-			case sdp.SDESRTPStreamIDURI:
-				ridID = uint8(extension.ID)
-			case sdesRepairRTPStreamIDURI:
-				rsidID = uint8(extension.ID)
-			}
-		}
-		assert.NotZero(t, midID)
-		assert.NotZero(t, ridID)
-		assert.NotZero(t, rsidID)
-
-		assert.NoError(t, signalPair(pcOffer, pcAnswer))
-
-		for sequenceNumber := uint16(0); !ridsFullfilled(); sequenceNumber++ {
-			time.Sleep(20 * time.Millisecond)
-
-			for ssrc, rid := range rids {
-				header := &rtp.Header{
-					Version:        2,
-					SSRC:           uint32(ssrc),
-					SequenceNumber: sequenceNumber,
-					PayloadType:    96,
-				}
-				assert.NoError(t, header.SetExtension(midID, []byte("0")))
-
-				// Send RSID for first 10 packets
-				if sequenceNumber >= 10 {
-					assert.NoError(t, header.SetExtension(ridID, []byte(rid)))
-				} else {
-					assert.NoError(t, header.SetExtension(rsidID, []byte(rid)))
-					header.SSRC += 10
-				}
-
-				var writer *TrackLocalStaticRTP
-				switch rid {
-				case "a":
-					writer = vp8WriterA
-				case "b":
-					writer = vp8WriterB
-				case "c":
-					writer = vp8WriterC
-				}
-				_, err = writer.bindings[0].writeStream.WriteRTP(header, []byte{0x00})
-				assert.NoError(t, err)
-			}
-		}
-
-		assertRidCorrect(t)
-		closePairNow(t, pcOffer, pcAnswer)
-	})
->>>>>>> 1765e9b9
 }