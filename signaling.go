--- conflicted
+++ resolved
@@ -209,59 +209,11 @@
 	}, nil
 }
 
-<<<<<<< HEAD
-func (r *RTCPeerConnection) addAnswerMedia(d *sdp.SessionDescription, codecType RTCRtpCodecType, candidates []candidate) (string, error) {
-	added := false
-
-	var streamlabels string
-	for _, transceiver := range r.rtpTransceivers {
-		if transceiver.Sender == nil ||
-			transceiver.Sender.Track == nil ||
-			transceiver.Sender.Track.Kind != codecType {
-			continue
-		}
-		track := transceiver.Sender.Track
-		cname := track.Label      // TODO: Support RTP streams synchronization
-		steamlabel := track.Label // TODO: Support steam labels
-		codec, err := r.mediaEngine.getCodec(track.PayloadType)
-		if err != nil {
-			return "", err
-		}
-		media := sdp.NewJSEPMediaDescription(track.Kind.String(), []string{}).
-			WithValueAttribute(sdp.AttrKeyConnectionSetup, sdp.ConnectionRoleActive.String()). // TODO: Support other connection types
-			WithValueAttribute(sdp.AttrKeyMID, transceiver.Mid).
-			WithPropertyAttribute(RTCRtpTransceiverDirectionSendrecv.String()).
-			WithICECredentials(r.iceAgent.Ufrag, r.iceAgent.Pwd).
-			WithPropertyAttribute(sdp.AttrKeyICELite).   // TODO: get ICE type from ICE Agent
-			WithPropertyAttribute(sdp.AttrKeyRtcpMux).   // TODO: support RTCP fallback
-			WithPropertyAttribute(sdp.AttrKeyRtcpRsize). // TODO: Support Reduced-Size RTCP?
-			WithCodec(
-				codec.PayloadType,
-				codec.Name,
-				codec.ClockRate,
-				codec.Channels,
-				codec.SdpFmtpLine,
-			).
-			WithMediaSource(track.Ssrc, cname, steamlabel, track.Label)
-
-		for _, c := range candidates {
-			media.WithCandidate(1, c.transport, c.basePriority, c.ip, c.port, c.typ)
-		}
-		media.WithPropertyAttribute("end-of-candidates") // TODO: Support full trickle-ice
-		d.WithMedia(media)
-		streamlabels = streamlabels + " " + steamlabel
-		added = true
-	}
-
-	if !added {
-		// Add media line to advertise capabilities
-=======
 /*
 	TODO If we are generating an offer only include media sections we want
 */
 func (r *RTCPeerConnection) addRTPMediaSections(d *sdp.SessionDescription, mediaTypes []RTCRtpCodecType, candidates []string) {
 	addMediaType := func(codecType RTCRtpCodecType) {
->>>>>>> 755dcc39
 		media := sdp.NewJSEPMediaDescription(codecType.String(), []string{}).
 			WithValueAttribute(sdp.AttrKeyConnectionSetup, sdp.ConnectionRoleActive.String()). // TODO: Support other connection types
 			WithValueAttribute(sdp.AttrKeyMID, codecType.String()).
